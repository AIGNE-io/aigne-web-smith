--- conflicted
+++ resolved
@@ -1,5 +1,4 @@
 entries:
-<<<<<<< HEAD
   - timestamp: 2025-10-17T07:45:45.691Z
     operation: document_update
     feedback: remove Advanced Features Diagram image
@@ -42,7 +41,6 @@
     operation: document_update
     feedback: The `theme apply` subcommand supports the `appUrl` parameter.
     documentPath: /reference/command-line-reference
-=======
   - timestamp: 2025-10-17T07:46:53.085Z
     operation: document_update
     feedback: >-
@@ -88,7 +86,6 @@
       - [ArcBlock Terminal Player Converter](https://arcblock.github.io/ux/?path=/story/data-display-terminal-player--recording-guide)
       - [asciinema Documentation](https://docs.asciinema.org/)
     documentPath: /advanced-features/using-special-components/terminal-player
->>>>>>> 4315f911
   - timestamp: 2025-10-16T14:53:21.615Z
     operation: document_update
     feedback: Do not use the --input parameter with the aigne web generate command. The `langs`
