name: Release

on:
  push:
    branches:
      - release

permissions:
  contents: write
  pull-requests: write

jobs:
  release-please:
    runs-on: ubuntu-latest
    steps:
      - uses: googleapis/release-please-action@v4
        id: release
        with:
          token: ${{ secrets.RELEASE_PLEASE_TOKEN }}
<<<<<<< HEAD
          release-type: node
          bump-minor-pre-major: true
          bump-patch-for-minor-pre-major: true
          include-component-in-tag: false
=======
>>>>>>> 19fe4849

      - name: Checkout
        uses: actions/checkout@v4
        if: ${{ steps.release.outputs.release_created }}
        with:
          fetch-depth: 2

      - uses: pnpm/action-setup@v3
        if: ${{ steps.release.outputs.release_created }}
        with:
          version: 10

      - name: Setup node
        uses: actions/setup-node@v4
        if: ${{ steps.release.outputs.release_created }}
        with:
          node-version: 23
          cache: pnpm

      - name: Install dependencies
        run: |
          pnpm install
        if: ${{ steps.release.outputs.release_created }}

      - name: Publish to NPM
        if: ${{ steps.release.outputs.release_created }}
        run: |
          npm config set '//registry.npmjs.org/:_authToken' "${{ secrets.NPM_TOKEN }}"
          if [[ "${{ steps.release.outputs.version }}" =~ -beta[.0-9]*$ ]]; then
            pnpm publish --access public --no-git-checks --tag beta
          else
            pnpm publish --access public --no-git-checks
          fi<|MERGE_RESOLUTION|>--- conflicted
+++ resolved
@@ -3,7 +3,7 @@
 on:
   push:
     branches:
-      - release
+      - main
 
 permissions:
   contents: write
@@ -17,13 +17,6 @@
         id: release
         with:
           token: ${{ secrets.RELEASE_PLEASE_TOKEN }}
-<<<<<<< HEAD
-          release-type: node
-          bump-minor-pre-major: true
-          bump-patch-for-minor-pre-major: true
-          include-component-in-tag: false
-=======
->>>>>>> 19fe4849
 
       - name: Checkout
         uses: actions/checkout@v4
