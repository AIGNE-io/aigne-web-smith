import { access, readFile, stat } from "node:fs/promises";
import path from "node:path";
import imageSize from "image-size";
import { parse } from "yaml";
import {
  BUILTIN_COMPONENT_LIBRARY_NAME,
  COMPONENTS_DIR,
  DEFAULT_EXCLUDE_PATTERNS,
  DEFAULT_INCLUDE_PATTERNS,
  MEDIA_KIT_PROTOCOL,
} from "../../utils/constants.mjs";
import { getFilesWithGlob, getMimeType, loadGitignore } from "../../utils/file-utils.mjs";
import { propertiesToZodSchema, zodSchemaToJsonSchema } from "../../utils/generate-helper.mjs";
import {
  getCurrentGitHead,
  getModifiedFilesBetweenCommits,
  isGlobPattern,
} from "../../utils/utils.mjs";

const getFileType = (filePath) => {
  const ext = path.extname(filePath).toLowerCase();
  const imageExts = [".jpg", ".jpeg", ".png", ".gif", ".bmp", ".webp", ".svg", ".heic", ".heif"];
  const videoExts = [
    ".mp4",
    ".mpeg",
    ".mpg",
    ".mov",
    ".avi",
    ".flv",
    ".mkv",
    ".webm",
    ".wmv",
    ".m4v",
    ".3gpp",
  ];

  if (imageExts.includes(ext)) return "image";
  if (videoExts.includes(ext)) return "video";
  return "media";
};

const formatComponentContent = ({ content, moreContents = false }) => {
  const component = parse(content);

  if (component.properties && !component.properties._def) {
    // 基于属性结构生成 Zod Schema
    const zodSchema = propertiesToZodSchema(component.properties || {}, {
      // webSmith 的组件， 不需要检查是否需要生成， 默认都需要生成
      skipCheckNeedGenerate: true,
      llmConfig: component.llmConfig,
    });

    // 生成 JSON Schema 用于 AI 理解
    const jsonSchema = zodSchemaToJsonSchema(zodSchema);

    if (moreContents) {
      // propKeyToInfoMap, 用于映射属性key到id
      component.propKeyToInfoMap = {};
      Object.entries(component.properties || {}).forEach(([key, prop]) => {
        if (!prop.data) return;

        // 如果key未定义，使用id
        const propKey = prop.data.key || prop.data.id || key;
        const propId = prop.data.id;
        const type = prop.data.type;

        component.propKeyToInfoMap[propKey] = {
          id: propId,
          type,
          key: propKey,
        };
      });

      component.zodSchema = zodSchema;
    }

    // 添加元数据到组件中
    component.schema = jsonSchema;
  }

  if (!moreContents) {
    // 移除无用的信息
    delete component.renderer;
    delete component.llmConfig;
    delete component.properties;
    delete component.createdAt;
    delete component.updatedAt;
    delete component.version;
  }

  return component;
};

export default async function loadSources({
  sources = [],
  sourcesPath = [],
  includePatterns,
  excludePatterns,
  tmpDir,
  pagesDir,
  pagePath,
  projectId,
  useDefaultPatterns = true,
  lastGitHead,
  media,
} = {}) {
  let files = Array.isArray(sources) ? [...sources] : [];
  const { minImageWidth } = media || { minImageWidth: 800 };

  if (sourcesPath) {
    const paths = Array.isArray(sourcesPath) ? sourcesPath : [sourcesPath];

    // @FIXME: 强制添加 components，后续需要修改为通过远程加载
    paths.push(path.join(import.meta.dirname, "../../", COMPONENTS_DIR));

    let allFiles = [];

    for (const dir of paths) {
      try {
        if (typeof dir !== "string") {
          console.warn(`Invalid source path: ${dir}`);
          continue;
        }

        // First try to access as a file or directory
        const stats = await stat(dir);

        if (stats.isFile()) {
          // If it's a file, add it directly without filtering
          allFiles.push(dir);
        } else if (stats.isDirectory()) {
          // If it's a directory, use the existing glob logic
          // Load .gitignore for this directory
          const gitignorePatterns = await loadGitignore(dir);

          // Prepare patterns
          let finalIncludePatterns = null;
          let finalExcludePatterns = null;

          if (useDefaultPatterns) {
            // Merge with default patterns
            const userInclude = includePatterns
              ? Array.isArray(includePatterns)
                ? includePatterns
                : [includePatterns]
              : [];
            const userExclude = excludePatterns
              ? Array.isArray(excludePatterns)
                ? excludePatterns
                : [excludePatterns]
              : [];

            finalIncludePatterns = [...DEFAULT_INCLUDE_PATTERNS, ...userInclude];
            finalExcludePatterns = [...DEFAULT_EXCLUDE_PATTERNS, ...userExclude];
          } else {
            // Use only user patterns
            if (includePatterns) {
              finalIncludePatterns = Array.isArray(includePatterns)
                ? includePatterns
                : [includePatterns];
            }
            if (excludePatterns) {
              finalExcludePatterns = Array.isArray(excludePatterns)
                ? excludePatterns
                : [excludePatterns];
            }
          }

          // Get files using glob
          const filesInDir = await getFilesWithGlob(
            dir,
            finalIncludePatterns,
            finalExcludePatterns,
            gitignorePatterns,
          );
          allFiles = allFiles.concat(filesInDir);
        }
      } catch (err) {
        if (err.code === "ENOENT") {
          // Path doesn't exist as file or directory, try as glob pattern
          try {
            // Check if it looks like a glob pattern
            const isGlobPatternResult = isGlobPattern(dir);

            if (isGlobPatternResult) {
              // Use glob to find matching files from current working directory
              const { glob } = await import("glob");
              const matchedFiles = await glob(dir, {
                absolute: true,
                nodir: true, // Only files, not directories
                dot: false, // Don't include hidden files
              });

              if (matchedFiles.length > 0) {
                allFiles = allFiles.concat(matchedFiles);
              }
            }
          } catch (globErr) {
            console.warn(`Failed to process glob pattern "${dir}": ${globErr.message}`);
          }
        } else {
          throw err;
        }
      }
    }

    files = files.concat(allFiles);
  }

  files = [...new Set(files)];

  // Define media file extensions
  const mediaExtensions = [
    ".jpg",
    ".jpeg",
    ".png",
    ".gif",
    ".bmp",
    ".webp",
    ".svg",
    ".heic",
    ".heif",
    ".mp4",
    ".mpeg",
    ".mpg",
    ".mov",
    ".avi",
    ".flv",
    ".mkv",
    ".webm",
    ".wmv",
    ".m4v",
    ".3gpp",
  ];

  // Separate source files from media files
  const sourceFiles = [];
  const mediaFiles = [];
  const componentFiles = [];
  const moreContentsComponentFiles = [];
  const builtinComponentLibrary = [];
  let allSources = "";

  let filteredImageCount = 0;

  await Promise.all(
    files.map(async (file) => {
      const ext = path.extname(file).toLowerCase();

      if (mediaExtensions.includes(ext)) {
        // This is a media file
        const relativePath = path.relative(pagesDir, file);
        const fileName = path.basename(file);
        const description = path.parse(fileName).name;

        const mediaItem = {
          name: fileName,
          path: relativePath,
          type: getFileType(relativePath),
          mediaKitPath: `${MEDIA_KIT_PROTOCOL}${fileName}`,
          description,
          mimeType: getMimeType(file),
        };

        // For image files, get dimensions and filter by width
        if (mediaItem.type === "image") {
          try {
            const buffer = await readFile(file);
            const dimensions = imageSize(buffer);
            mediaItem.width = dimensions.width;
            mediaItem.height = dimensions.height;

            // Filter out images with width less than minImageWidth
            if (dimensions.width < minImageWidth) {
              filteredImageCount++;
              console.log(
                `Filtered image: ${fileName} (${dimensions.width}x${dimensions.height}px < ${minImageWidth}px minimum)`,
              );
              return;
            }
          } catch (err) {
            console.warn(`⚠️  Failed to get dimensions for ${fileName}: ${err.message}`);
          }
        }

        mediaFiles.push(mediaItem);
      } else {
        // This is a source file
        const content = await readFile(file, "utf8");
        const relativePath = path.relative(process.cwd(), file);

        // if it is components, format it and enhance with structured data
        if (relativePath.includes(COMPONENTS_DIR)) {
          // ignore _component
          if (path.basename(file).startsWith("_")) {
            return;
          }

          // handle builtin-component-library.yaml separately
          if (path.basename(file) === BUILTIN_COMPONENT_LIBRARY_NAME) {
            const builtinComponentLibraryContent = parse(content);
            const { atomic, composite } = builtinComponentLibraryContent;
            atomic.forEach((item) => {
              builtinComponentLibrary.push({
                ...item,
                type: "atomic",
              });
            });
            composite.forEach((item) => {
              builtinComponentLibrary.push({
                ...item,
                type: "composite",
              });
            });
            return;
          }

          // componentFiles to ai
          const simpleContent = formatComponentContent({
            content,
          });

          componentFiles.push({
            sourceId: relativePath,
            content: simpleContent, // json content
          });

          // moreContentsComponentFiles to js sdk
          const moreContentsComponentFile = formatComponentContent({
            content,
            moreContents: true,
          });

          moreContentsComponentFiles.push({
            sourceId: relativePath,
            content: moreContentsComponentFile,
          });

          return;
        }

        allSources += `// sourceId: ${relativePath}\n${content}\n\n`;

        sourceFiles.push({
          sourceId: relativePath,
          content,
        });
      }
    }),
  );

<<<<<<< HEAD
  // Get the last website structure
=======
  // Log summary of filtered images
  if (filteredImageCount > 0) {
    console.log(
      `\nTotal ${filteredImageCount} low-resolution image(s) filtered for better web display quality (minimum width: ${minImageWidth}px)\n`,
    );
  }

  // Get the last structure plan result
>>>>>>> cc729e8c
  let originalWebsiteStructure;
  const websiteStructurePath = path.join(tmpDir, "website-structure.yaml");
  try {
    await access(websiteStructurePath);
    const websiteStructureResult = await readFile(websiteStructurePath, "utf8");
    if (websiteStructureResult) {
      try {
        originalWebsiteStructure = parse(websiteStructureResult);
      } catch (err) {
        console.error(`Failed to parse website-structure.yaml: ${err.message}`);
      }
    }
  } catch {
    // The file does not exist, originalWebsiteStructure remains undefined
  }

  // Get the last output result of the specified path
  let content;
  if (pagePath) {
    let fileFullName;

    // First try direct path matching (original format)
    const flatName = pagePath.replace(/^\//, "").replace(/\//g, "-");
    fileFullName = `${flatName}.md`;
    let filePath = path.join(pagesDir, fileFullName);

    try {
      await access(filePath);
      content = await readFile(filePath, "utf8");
    } catch {
      // If not found and projectId is provided, try projectId-flattenedPath format
      if (projectId && pagePath.startsWith(`${projectId}-`)) {
        // Extract the flattened path part after projectId-
        const flattenedPath = pagePath.substring(projectId.length + 1);
        fileFullName = `${flattenedPath}.md`;
        filePath = path.join(pagesDir, fileFullName);

        try {
          await access(filePath);
          content = await readFile(filePath, "utf8");
        } catch {
          // The file does not exist, content remains undefined
        }
      }
    }
  }

  // Get git change detection data
  let modifiedFiles = [];
  let currentGitHead = null;

  if (lastGitHead) {
    try {
      currentGitHead = getCurrentGitHead();
      if (currentGitHead && currentGitHead !== lastGitHead) {
        modifiedFiles = getModifiedFilesBetweenCommits(lastGitHead, currentGitHead);
        console.log(`Detected ${modifiedFiles.length} modified files since last generation`);
      }
    } catch (error) {
      console.warn("Failed to detect git changes:", error.message);
    }
  }

  // Count words and lines in allSources
  let totalWords = 0;
  let totalLines = 0;

  for (const source of Object.values(allSources)) {
    if (typeof source === "string") {
      // Count English words (simple regex for words containing a-zA-Z)
      const words = source.match(/[a-zA-Z]+/g) || [];
      totalWords += words.length;

      // Count lines (excluding empty lines)
      totalLines += source.split("\n").filter((line) => line.trim() !== "").length;
    }
  }

  const componentLibrary = builtinComponentLibrary;

  if (!componentLibrary.length) {
    throw new Error("❌ Component library is empty, please check the component library exists.");
  }

  const componentLibraryData = {
    hash: "mock-hash",
    componentLibrary,
  };

  return {
    datasourcesList: sourceFiles,
    datasources: allSources,
    componentList: componentFiles,
    moreContentsComponentList: moreContentsComponentFiles,
    componentLibrary,
    componentLibraryData,
    content,
    originalWebsiteStructure,
    files,
    modifiedFiles,
    totalWords,
    totalLines,
    mediaFiles,
  };
}

loadSources.input_schema = {
  type: "object",
  properties: {
    sources: {
      type: "array",
      items: { type: "string" },
      description: "Array of paths to the sources files",
    },
    sourcesPath: {
      anyOf: [{ type: "string" }, { type: "array", items: { type: "string" } }],
      description: "Directory or directories to recursively read files from",
    },
    includePatterns: {
      anyOf: [{ type: "string" }, { type: "array", items: { type: "string" } }],
      description: "Glob patterns to filter files by path or filename. If not set, include all.",
    },
    excludePatterns: {
      anyOf: [{ type: "string" }, { type: "array", items: { type: "string" } }],
      description: "Glob patterns to exclude files by path or filename. If not set, exclude none.",
    },
    useDefaultPatterns: {
      type: "boolean",
      description: "Whether to use default include/exclude patterns. Defaults to true.",
    },
    pagePath: {
      type: "string",
      description: "The page path to load content for",
    },
    projectId: {
      type: "string",
      description: "The project ID for projectId-flattenedPath format matching",
    },
    lastGitHead: {
      type: "string",
      description: "The git HEAD from last generation for change detection",
    },
    media: {
      minImageWidth: {
        type: "number",
        description: "Minimum image width in pixels to include",
      },
    },
  },
  required: [],
};

loadSources.output_schema = {
  type: "object",
  properties: {
    datasources: {
      type: "string",
    },
    datasourcesList: {
      type: "array",
      items: {
        type: "object",
        properties: {
          sourceId: { type: "string" },
          content: { type: "string" },
        },
      },
    },
    componentList: {
      type: "array",
      items: {
        type: "object",
        properties: {
          sourceId: { type: "string" },
          content: { type: "object" },
        },
      },
      description: "Array of simplified component definitions for AI",
    },
    moreContentsComponentList: {
      type: "array",
      items: {
        type: "object",
        properties: {
          sourceId: { type: "string" },
          content: { type: "object" },
        },
      },
      description: "Array of full component definitions for JS SDK",
    },
    builtinComponentLibrary: {
      type: ["array", "null"],
      description: "Parsed base component library configuration",
    },
    files: {
      type: "array",
      items: { type: "string" },
      description: "Array of file paths that were loaded",
    },
    modifiedFiles: {
      type: "array",
      items: { type: "string" },
      description: "Array of modified files since last generation",
    },
    mediaFiles: {
      type: "array",
      items: {
        type: "object",
        properties: {
          name: { type: "string" },
          path: { type: "string" },
          type: { type: "string" },
          mediaKitPath: { type: "string" },
          height: { type: "number" },
          width: { type: "number" },
          mimeType: { type: "string" },
        },
      },
    },
  },
};

loadSources.task_render_mode = "hide";<|MERGE_RESOLUTION|>--- conflicted
+++ resolved
@@ -349,9 +349,6 @@
     }),
   );
 
-<<<<<<< HEAD
-  // Get the last website structure
-=======
   // Log summary of filtered images
   if (filteredImageCount > 0) {
     console.log(
@@ -360,7 +357,6 @@
   }
 
   // Get the last structure plan result
->>>>>>> cc729e8c
   let originalWebsiteStructure;
   const websiteStructurePath = path.join(tmpDir, "website-structure.yaml");
   try {
