import { access, readFile, stat } from "node:fs/promises";
import path from "node:path";
import imageSize from "image-size";
import { parse } from "yaml";
import {
  BUILTIN_COMPONENT_LIBRARY_NAME,
  COMPONENTS_DIR,
  DEFAULT_EXCLUDE_PATTERNS,
  DEFAULT_INCLUDE_PATTERNS,
  MEDIA_KIT_PROTOCOL,
} from "../../utils/constants.mjs";
import { getFilesWithGlob, getMimeType, loadGitignore } from "../../utils/file-utils.mjs";
import { propertiesToZodSchema, zodSchemaToJsonSchema } from "../../utils/generate-helper.mjs";
import {
  getCurrentGitHead,
  getModifiedFilesBetweenCommits,
  isGlobPattern,
} from "../../utils/utils.mjs";

const getFileType = (filePath) => {
  const ext = path.extname(filePath).toLowerCase();
  const imageExts = [".jpg", ".jpeg", ".png", ".gif", ".bmp", ".webp", ".svg", ".heic", ".heif"];
  const videoExts = [
    ".mp4",
    ".mpeg",
    ".mpg",
    ".mov",
    ".avi",
    ".flv",
    ".mkv",
    ".webm",
    ".wmv",
    ".m4v",
    ".3gpp",
  ];

  if (imageExts.includes(ext)) return "image";
  if (videoExts.includes(ext)) return "video";
  return "media";
};

const formatComponentContent = ({ content, moreContents = false }) => {
  const component = parse(content);

  if (component.properties && !component.properties._def) {
    // 基于属性结构生成 Zod Schema
    const zodSchema = propertiesToZodSchema(component.properties || {}, {
      // webSmith 的组件， 不需要检查是否需要生成， 默认都需要生成
      skipCheckNeedGenerate: true,
      llmConfig: component.llmConfig,
    });

    // 生成 JSON Schema 用于 AI 理解
    const jsonSchema = zodSchemaToJsonSchema(zodSchema);

    if (moreContents) {
      // propKeyToInfoMap, 用于映射属性key到id
      component.propKeyToInfoMap = {};
      Object.entries(component.properties || {}).forEach(([key, prop]) => {
        if (!prop.data) return;

        // 如果key未定义，使用id
        const propKey = prop.data.key || prop.data.id || key;
        const propId = prop.data.id;
        const type = prop.data.type;

        component.propKeyToInfoMap[propKey] = {
          id: propId,
          type,
          key: propKey,
        };
      });

      component.zodSchema = zodSchema;
    }

    // 添加元数据到组件中
    component.schema = jsonSchema;
  }

  if (!moreContents) {
    // 移除无用的信息
    delete component.renderer;
    delete component.llmConfig;
    delete component.properties;
    delete component.createdAt;
    delete component.updatedAt;
    delete component.version;
  }

  return component;
};

export default async function loadSources({
  sources = [],
  sourcesPath = [],
  includePatterns,
  excludePatterns,
  tmpDir,
  pagesDir,
  pagePath,
  projectId,
  useDefaultPatterns = true,
  lastGitHead,
  media,
} = {}) {
  let files = Array.isArray(sources) ? [...sources] : [];
  const { minImageWidth } = media || { minImageWidth: 800 };

  if (sourcesPath) {
    const paths = Array.isArray(sourcesPath) ? sourcesPath : [sourcesPath];

    // @FIXME: 强制添加 components，后续需要修改为通过远程加载
    paths.push(path.join(import.meta.dirname, "../../", COMPONENTS_DIR));

    let allFiles = [];

    for (const dir of paths) {
      try {
        if (typeof dir !== "string") {
          console.warn(`Invalid source path: ${dir}`);
          continue;
        }

        // First try to access as a file or directory
        const stats = await stat(dir);

        if (stats.isFile()) {
          // If it's a file, add it directly without filtering
          allFiles.push(dir);
        } else if (stats.isDirectory()) {
          // If it's a directory, use the existing glob logic
          // Load .gitignore for this directory
          const gitignorePatterns = await loadGitignore(dir);

          // Prepare patterns
          let finalIncludePatterns = null;
          let finalExcludePatterns = null;

          if (useDefaultPatterns) {
            // Merge with default patterns
            const userInclude = includePatterns
              ? Array.isArray(includePatterns)
                ? includePatterns
                : [includePatterns]
              : [];
            const userExclude = excludePatterns
              ? Array.isArray(excludePatterns)
                ? excludePatterns
                : [excludePatterns]
              : [];

            finalIncludePatterns = [...DEFAULT_INCLUDE_PATTERNS, ...userInclude];
            finalExcludePatterns = [...DEFAULT_EXCLUDE_PATTERNS, ...userExclude];
          } else {
            // Use only user patterns
            if (includePatterns) {
              finalIncludePatterns = Array.isArray(includePatterns)
                ? includePatterns
                : [includePatterns];
            }
            if (excludePatterns) {
              finalExcludePatterns = Array.isArray(excludePatterns)
                ? excludePatterns
                : [excludePatterns];
            }
          }

          // Get files using glob
          const filesInDir = await getFilesWithGlob(
            dir,
            finalIncludePatterns,
            finalExcludePatterns,
            gitignorePatterns,
          );
          allFiles = allFiles.concat(filesInDir);
        }
      } catch (err) {
        if (err.code === "ENOENT") {
          // Path doesn't exist as file or directory, try as glob pattern
          try {
            // Check if it looks like a glob pattern
            const isGlobPatternResult = isGlobPattern(dir);

            if (isGlobPatternResult) {
              // Use glob to find matching files from current working directory
              const { glob } = await import("glob");
              const matchedFiles = await glob(dir, {
                absolute: true,
                nodir: true, // Only files, not directories
                dot: false, // Don't include hidden files
              });

              if (matchedFiles.length > 0) {
                allFiles = allFiles.concat(matchedFiles);
              }
            }
          } catch (globErr) {
            console.warn(`Failed to process glob pattern "${dir}": ${globErr.message}`);
          }
        } else {
          throw err;
        }
      }
    }

    files = files.concat(allFiles);
  }

  files = [...new Set(files)];

  // Define media file extensions
  const mediaExtensions = [
    ".jpg",
    ".jpeg",
    ".png",
    ".gif",
    ".bmp",
    ".webp",
    ".svg",
    ".heic",
    ".heif",
    ".mp4",
    ".mpeg",
    ".mpg",
    ".mov",
    ".avi",
    ".flv",
    ".mkv",
    ".webm",
    ".wmv",
    ".m4v",
    ".3gpp",
  ];

  // Separate source files from media files
  const sourceFiles = [];
  const mediaFiles = [];
  const componentFiles = [];
  const moreContentsComponentFiles = [];
  const builtinComponentLibrary = [];
  let allSources = "";

<<<<<<< HEAD
  // Load generated images from .aigne/web-smith/assets if exists
  const assetsDir = path.join(process.cwd(), ".aigne", "web-smith", "assets");
  try {
    await access(assetsDir);
    const { glob } = await import("glob");
    const assetImageFiles = await glob("*.{jpg,jpeg,png,gif,bmp,webp,svg}", {
      cwd: assetsDir,
      absolute: true,
      nodir: true,
    });

    for (const imageFile of assetImageFiles) {
      files.push(imageFile);
    }
  } catch {
    // Assets directory doesn't exist, skip
  }
=======
  let filteredImageCount = 0;
>>>>>>> 2d2014e4

  await Promise.all(
    files.map(async (file) => {
      const ext = path.extname(file).toLowerCase();

      if (mediaExtensions.includes(ext)) {
        // This is a media file
        const relativePath = path.relative(pagesDir, file);
        const fileName = path.basename(file);
        const baseName = path.parse(fileName).name;
        let context = "";

<<<<<<< HEAD
        // Check if this is from assets directory and has metadata
        if (file.includes(".aigne/web-smith/assets")) {
          const mdFile = path.join(path.dirname(file), `${baseName}.md`);
          try {
            await access(mdFile);
            const mdContent = await readFile(mdFile, "utf8");
            context = mdContent;
          } catch {
            // No metadata file
          }
        }

=======
>>>>>>> 2d2014e4
        const mediaItem = {
          name: fileName,
          path: relativePath,
          type: getFileType(relativePath),
          mediaKitPath: `${MEDIA_KIT_PROTOCOL}${fileName}`,
<<<<<<< HEAD
        };

        // Add context if available
        if (context) {
          mediaItem.context = context;
=======
          description,
          mimeType: getMimeType(file),
        };

        // For image files, get dimensions and filter by width
        if (mediaItem.type === "image") {
          try {
            const buffer = await readFile(file);
            const dimensions = imageSize(buffer);
            mediaItem.width = dimensions.width;
            mediaItem.height = dimensions.height;

            // Filter out images with width less than minImageWidth
            if (dimensions.width < minImageWidth) {
              filteredImageCount++;
              console.log(
                `Filtered image: ${fileName} (${dimensions.width}x${dimensions.height}px < ${minImageWidth}px minimum)`,
              );
              return;
            }
          } catch (err) {
            console.warn(`⚠️  Failed to get dimensions for ${fileName}: ${err.message}`);
          }
>>>>>>> 2d2014e4
        }

        mediaFiles.push(mediaItem);
      } else {
        // This is a source file
        const content = await readFile(file, "utf8");
        const relativePath = path.relative(process.cwd(), file);

        // if it is components, format it and enhance with structured data
        if (relativePath.includes(COMPONENTS_DIR)) {
          // ignore _component
          if (path.basename(file).startsWith("_")) {
            return;
          }

          // handle builtin-component-library.yaml separately
          if (path.basename(file) === BUILTIN_COMPONENT_LIBRARY_NAME) {
            const builtinComponentLibraryContent = parse(content);
            const { atomic, composite } = builtinComponentLibraryContent;
            atomic.forEach((item) => {
              builtinComponentLibrary.push({
                ...item,
                type: "atomic",
              });
            });
            composite.forEach((item) => {
              builtinComponentLibrary.push({
                ...item,
                type: "composite",
              });
            });
            return;
          }

          // componentFiles to ai
          const simpleContent = formatComponentContent({
            content,
          });

          componentFiles.push({
            sourceId: relativePath,
            content: simpleContent, // json content
          });

          // moreContentsComponentFiles to js sdk
          const moreContentsComponentFile = formatComponentContent({
            content,
            moreContents: true,
          });

          moreContentsComponentFiles.push({
            sourceId: relativePath,
            content: moreContentsComponentFile,
          });

          return;
        }

        allSources += `// sourceId: ${relativePath}\n${content}\n\n`;

        sourceFiles.push({
          sourceId: relativePath,
          content,
        });
      }
    }),
  );

  // Log summary of filtered images
  if (filteredImageCount > 0) {
    console.log(
      `\nTotal ${filteredImageCount} low-resolution image(s) filtered for better web display quality (minimum width: ${minImageWidth}px)\n`,
    );
  }

  // Get the last structure plan result
  let originalWebsiteStructure;
  const websiteStructurePath = path.join(tmpDir, "website-structure.yaml");
  try {
    await access(websiteStructurePath);
    const websiteStructureResult = await readFile(websiteStructurePath, "utf8");
    if (websiteStructureResult) {
      try {
        originalWebsiteStructure = parse(websiteStructureResult);
      } catch (err) {
        console.error(`Failed to parse website-structure.yaml: ${err.message}`);
      }
    }
  } catch {
    // The file does not exist, originalWebsiteStructure remains undefined
  }

  // Get the last output result of the specified path
  let content;
  if (pagePath) {
    let fileFullName;

    // First try direct path matching (original format)
    const flatName = pagePath.replace(/^\//, "").replace(/\//g, "-");
    fileFullName = `${flatName}.md`;
    let filePath = path.join(pagesDir, fileFullName);

    try {
      await access(filePath);
      content = await readFile(filePath, "utf8");
    } catch {
      // If not found and projectId is provided, try projectId-flattenedPath format
      if (projectId && pagePath.startsWith(`${projectId}-`)) {
        // Extract the flattened path part after projectId-
        const flattenedPath = pagePath.substring(projectId.length + 1);
        fileFullName = `${flattenedPath}.md`;
        filePath = path.join(pagesDir, fileFullName);

        try {
          await access(filePath);
          content = await readFile(filePath, "utf8");
        } catch {
          // The file does not exist, content remains undefined
        }
      }
    }
  }

  // Get git change detection data
  let modifiedFiles = [];
  let currentGitHead = null;

  if (lastGitHead) {
    try {
      currentGitHead = getCurrentGitHead();
      if (currentGitHead && currentGitHead !== lastGitHead) {
        modifiedFiles = getModifiedFilesBetweenCommits(lastGitHead, currentGitHead);
        console.log(`Detected ${modifiedFiles.length} modified files since last generation`);
      }
    } catch (error) {
      console.warn("Failed to detect git changes:", error.message);
    }
  }

<<<<<<< HEAD
  // Generate assets content from media files
  let assetsContent = "# Available Media Assets for Website\n\n";

  if (mediaFiles.length > 0) {
    // Helper function to determine file type from extension

    const mediaYaml = mediaFiles;

    assetsContent += "```yaml\n";
    assetsContent += "assets:\n";
    mediaYaml.forEach((asset) => {
      assetsContent += `  - name: "${asset.name}"\n`;
      assetsContent += `    path: "${asset.path}"\n`;
      assetsContent += `    type: "${asset.type}"\n`;
      assetsContent += `    mediaKitPath: "${asset.mediaKitPath}"\n`;
      if (asset.context) {
        // Include context as a multiline string
        const contextLines = asset.context
          .split("\n")
          .map((line) => `      ${line}`)
          .join("\n");
        assetsContent += `    context: |\n${contextLines}\n`;
      }
    });
    assetsContent += "```\n";
  }

=======
>>>>>>> 2d2014e4
  // Count words and lines in allSources
  let totalWords = 0;
  let totalLines = 0;

  for (const source of Object.values(allSources)) {
    if (typeof source === "string") {
      // Count English words (simple regex for words containing a-zA-Z)
      const words = source.match(/[a-zA-Z]+/g) || [];
      totalWords += words.length;

      // Count lines (excluding empty lines)
      totalLines += source.split("\n").filter((line) => line.trim() !== "").length;
    }
  }

  const componentLibrary = builtinComponentLibrary;

  if (!componentLibrary.length) {
    throw new Error("❌ Component library is empty, please check the component library exists.");
  }

  const componentLibraryData = {
    hash: "mock-hash",
    componentLibrary,
  };

  return {
    datasourcesList: sourceFiles,
    datasources: allSources,
    componentList: componentFiles,
    moreContentsComponentList: moreContentsComponentFiles,
    componentLibrary,
    componentLibraryData,
    content,
    originalWebsiteStructure,
    files,
    modifiedFiles,
    totalWords,
    totalLines,
    mediaFiles,
  };
}

loadSources.input_schema = {
  type: "object",
  properties: {
    sources: {
      type: "array",
      items: { type: "string" },
      description: "Array of paths to the sources files",
    },
    sourcesPath: {
      anyOf: [{ type: "string" }, { type: "array", items: { type: "string" } }],
      description: "Directory or directories to recursively read files from",
    },
    includePatterns: {
      anyOf: [{ type: "string" }, { type: "array", items: { type: "string" } }],
      description: "Glob patterns to filter files by path or filename. If not set, include all.",
    },
    excludePatterns: {
      anyOf: [{ type: "string" }, { type: "array", items: { type: "string" } }],
      description: "Glob patterns to exclude files by path or filename. If not set, exclude none.",
    },
    useDefaultPatterns: {
      type: "boolean",
      description: "Whether to use default include/exclude patterns. Defaults to true.",
    },
    pagePath: {
      type: "string",
      description: "The page path to load content for",
    },
    projectId: {
      type: "string",
      description: "The project ID for projectId-flattenedPath format matching",
    },
    lastGitHead: {
      type: "string",
      description: "The git HEAD from last generation for change detection",
    },
    media: {
      minImageWidth: {
        type: "number",
        description: "Minimum image width in pixels to include",
      },
    },
  },
  required: [],
};

loadSources.output_schema = {
  type: "object",
  properties: {
    datasources: {
      type: "string",
    },
    datasourcesList: {
      type: "array",
      items: {
        type: "object",
        properties: {
          sourceId: { type: "string" },
          content: { type: "string" },
        },
      },
    },
    componentList: {
      type: "array",
      items: {
        type: "object",
        properties: {
          sourceId: { type: "string" },
          content: { type: "object" },
        },
      },
      description: "Array of simplified component definitions for AI",
    },
    moreContentsComponentList: {
      type: "array",
      items: {
        type: "object",
        properties: {
          sourceId: { type: "string" },
          content: { type: "object" },
        },
      },
      description: "Array of full component definitions for JS SDK",
    },
    builtinComponentLibrary: {
      type: ["array", "null"],
      description: "Parsed base component library configuration",
    },
    files: {
      type: "array",
      items: { type: "string" },
      description: "Array of file paths that were loaded",
    },
    modifiedFiles: {
      type: "array",
      items: { type: "string" },
      description: "Array of modified files since last generation",
    },
    mediaFiles: {
      type: "array",
      items: {
        type: "object",
        properties: {
          name: { type: "string" },
          path: { type: "string" },
          type: { type: "string" },
          mediaKitPath: { type: "string" },
          height: { type: "number" },
          width: { type: "number" },
          mimeType: { type: "string" },
        },
      },
    },
  },
};

loadSources.task_render_mode = "hide";<|MERGE_RESOLUTION|>--- conflicted
+++ resolved
@@ -241,7 +241,6 @@
   const builtinComponentLibrary = [];
   let allSources = "";
 
-<<<<<<< HEAD
   // Load generated images from .aigne/web-smith/assets if exists
   const assetsDir = path.join(process.cwd(), ".aigne", "web-smith", "assets");
   try {
@@ -259,9 +258,8 @@
   } catch {
     // Assets directory doesn't exist, skip
   }
-=======
+
   let filteredImageCount = 0;
->>>>>>> 2d2014e4
 
   await Promise.all(
     files.map(async (file) => {
@@ -274,7 +272,6 @@
         const baseName = path.parse(fileName).name;
         let context = "";
 
-<<<<<<< HEAD
         // Check if this is from assets directory and has metadata
         if (file.includes(".aigne/web-smith/assets")) {
           const mdFile = path.join(path.dirname(file), `${baseName}.md`);
@@ -287,23 +284,18 @@
           }
         }
 
-=======
->>>>>>> 2d2014e4
         const mediaItem = {
           name: fileName,
           path: relativePath,
           type: getFileType(relativePath),
           mediaKitPath: `${MEDIA_KIT_PROTOCOL}${fileName}`,
-<<<<<<< HEAD
+          mimeType: getMimeType(file),
         };
 
         // Add context if available
         if (context) {
           mediaItem.context = context;
-=======
-          description,
-          mimeType: getMimeType(file),
-        };
+        }
 
         // For image files, get dimensions and filter by width
         if (mediaItem.type === "image") {
@@ -324,7 +316,6 @@
           } catch (err) {
             console.warn(`⚠️  Failed to get dimensions for ${fileName}: ${err.message}`);
           }
->>>>>>> 2d2014e4
         }
 
         mediaFiles.push(mediaItem);
@@ -464,7 +455,6 @@
     }
   }
 
-<<<<<<< HEAD
   // Generate assets content from media files
   let assetsContent = "# Available Media Assets for Website\n\n";
 
@@ -492,8 +482,6 @@
     assetsContent += "```\n";
   }
 
-=======
->>>>>>> 2d2014e4
   // Count words and lines in allSources
   let totalWords = 0;
   let totalLines = 0;
@@ -534,6 +522,7 @@
     totalWords,
     totalLines,
     mediaFiles,
+    assetsContent,
   };
 }
 
