import { access, readFile } from "node:fs/promises";
import path from "node:path";
import { parse } from "yaml";
import {
  BUILTIN_COMPONENT_LIBRARY_NAME,
  COMPONENTS_DIR,
  DEFAULT_EXCLUDE_PATTERNS,
  DEFAULT_INCLUDE_PATTERNS,
} from "../../utils/constants.mjs";
import {
  isMediaFile,
  loadFilesFromSourcePaths,
  loadMediaFilesFromAssets,
} from "../../utils/file-utils.mjs";
import { propertiesToZodSchema, zodSchemaToJsonSchema } from "../../utils/generate-helper.mjs";
<<<<<<< HEAD
import { isGlobPattern } from "../../utils/utils.mjs";

const getFileType = (filePath) => {
  const ext = path.extname(filePath).toLowerCase();
  const imageExts = [".jpg", ".jpeg", ".png", ".gif", ".bmp", ".webp", ".svg", ".heic", ".heif"];
  const videoExts = [
    ".mp4",
    ".mpeg",
    ".mpg",
    ".mov",
    ".avi",
    ".flv",
    ".mkv",
    ".webm",
    ".wmv",
    ".m4v",
    ".3gpp",
  ];

  if (imageExts.includes(ext)) return "image";
  if (videoExts.includes(ext)) return "video";
  if (ext === ".json") return "json";
  return "media";
};
=======
import { buildMediaItem } from "../../utils/media-utils.mjs";
>>>>>>> 13e5281c

const formatComponentContent = ({ content, moreContents = false }) => {
  const component = parse(content);

  if (component.properties && !component.properties._def) {
    // 基于属性结构生成 Zod Schema
    const zodSchema = propertiesToZodSchema(component.properties || {}, {
      // webSmith 的组件， 不需要检查是否需要生成， 默认都需要生成
      skipCheckNeedGenerate: true,
      llmConfig: component.llmConfig,
    });

    // 生成 JSON Schema 用于 AI 理解
    const jsonSchema = zodSchemaToJsonSchema(zodSchema);

    if (moreContents) {
      // propKeyToInfoMap, 用于映射属性key到id
      component.propKeyToInfoMap = {};
      Object.entries(component.properties || {}).forEach(([key, prop]) => {
        if (!prop.data) return;

        // 如果key未定义，使用id
        const propKey = prop.data.key || prop.data.id || key;
        const propId = prop.data.id;
        const type = prop.data.type;

        component.propKeyToInfoMap[propKey] = {
          id: propId,
          type,
          key: propKey,
        };
      });

      component.zodSchema = zodSchema;
    }

    // 添加元数据到组件中
    component.schema = jsonSchema;
  }

  if (!moreContents) {
    // 移除无用的信息
    delete component.renderer;
    delete component.llmConfig;
    delete component.properties;
    delete component.createdAt;
    delete component.updatedAt;
    delete component.version;
  }

  return component;
};

export default async function loadSources({
  sources = [],
  sourcesPath = [],
  includePatterns,
  excludePatterns,
  tmpDir,
  pagesDir,
  pagePath,
  projectId,
  useDefaultPatterns = true,
  media,
} = {}) {
  let files = Array.isArray(sources) ? [...sources] : [];
  const { minImageWidth } = media || { minImageWidth: 800 };

  if (sourcesPath) {
    const paths = Array.isArray(sourcesPath) ? sourcesPath : [sourcesPath];

    // @FIXME: 强制添加 components，后续需要修改为通过远程加载
    paths.push(path.join(import.meta.dirname, "../../", COMPONENTS_DIR));

    const allFiles = await loadFilesFromSourcePaths(paths, {
      includePatterns,
      excludePatterns,
      useDefaultPatterns,
      defaultIncludePatterns: DEFAULT_INCLUDE_PATTERNS,
      defaultExcludePatterns: DEFAULT_EXCLUDE_PATTERNS,
    });

    files = files.concat(allFiles);
  }

  files = [...new Set(files)];

  // Separate source files from media files
  const sourceFiles = [];
  const mediaFiles = [];
  const componentFiles = [];
  const moreContentsComponentFiles = [];
  const builtinComponentLibrary = [];
  let allSources = "";

  // Load generated media files from .aigne/web-smith/assets if exists
  const assetsDir = path.join(process.cwd(), ".aigne", "web-smith", "assets");
  const assetMediaFiles = await loadMediaFilesFromAssets(assetsDir);
  files.push(...assetMediaFiles);

  let filteredImageCount = 0;

  await Promise.all(
    files.map(async (file) => {
      if (isMediaFile(file)) {
        // This is a media file
        const mediaItem = await buildMediaItem(file, pagesDir, { minImageWidth });

        // If filtered out (null), skip
        if (!mediaItem) {
          filteredImageCount++;
          return;
        }

        mediaFiles.push(mediaItem);
      } else {
        // This is a source file
        const content = await readFile(file, "utf8");
        const relativePath = path.relative(process.cwd(), file);

        // if it is components, format it and enhance with structured data
        if (relativePath.includes(COMPONENTS_DIR)) {
          // ignore _component
          if (path.basename(file).startsWith("_")) {
            return;
          }

          // handle builtin-component-library.yaml separately
          if (path.basename(file) === BUILTIN_COMPONENT_LIBRARY_NAME) {
            const builtinComponentLibraryContent = parse(content);
            const { atomic, composite } = builtinComponentLibraryContent;
            atomic.forEach((item) => {
              builtinComponentLibrary.push({
                ...item,
                type: "atomic",
              });
            });
            composite.forEach((item) => {
              builtinComponentLibrary.push({
                ...item,
                type: "composite",
              });
            });
            return;
          }

          // componentFiles to ai
          const simpleContent = formatComponentContent({
            content,
          });

          componentFiles.push({
            sourceId: relativePath,
            content: simpleContent, // json content
          });

          // moreContentsComponentFiles to js sdk
          const moreContentsComponentFile = formatComponentContent({
            content,
            moreContents: true,
          });

          moreContentsComponentFiles.push({
            sourceId: relativePath,
            content: moreContentsComponentFile,
          });

          return;
        }

        allSources += `// sourceId: ${relativePath}\n${content}\n\n`;

        sourceFiles.push({
          sourceId: relativePath,
          content,
        });
      }
    }),
  );

  // Log summary of filtered images
  if (filteredImageCount > 0) {
    console.log(
      `\nTotal ${filteredImageCount} low-resolution image(s) filtered for better web display quality (minimum width: ${minImageWidth}px)\n`,
    );
  }

  // Get the last structure plan result
  let originalWebsiteStructure;
  const websiteStructurePath = path.join(tmpDir, "website-structure.yaml");
  try {
    await access(websiteStructurePath);
    const websiteStructureResult = await readFile(websiteStructurePath, "utf8");
    if (websiteStructureResult) {
      try {
        originalWebsiteStructure = parse(websiteStructureResult);
      } catch (err) {
        console.error(`Failed to parse website-structure.yaml: ${err.message}`);
      }
    }
  } catch {
    // The file does not exist, originalWebsiteStructure remains undefined
  }

  // Get the last output result of the specified path
  let content;
  if (pagePath) {
    let fileFullName;

    // First try direct path matching (original format)
    const flatName = pagePath.replace(/^\//, "").replace(/\//g, "-");
    fileFullName = `${flatName}.md`;
    let filePath = path.join(pagesDir, fileFullName);

    try {
      await access(filePath);
      content = await readFile(filePath, "utf8");
    } catch {
      // If not found and projectId is provided, try projectId-flattenedPath format
      if (projectId && pagePath.startsWith(`${projectId}-`)) {
        // Extract the flattened path part after projectId-
        const flattenedPath = pagePath.substring(projectId.length + 1);
        fileFullName = `${flattenedPath}.md`;
        filePath = path.join(pagesDir, fileFullName);

        try {
          await access(filePath);
          content = await readFile(filePath, "utf8");
        } catch {
          // The file does not exist, content remains undefined
        }
      }
    }
  }

  // Get git change detection data
  const modifiedFiles = [];

  // Count words and lines in allSources
  let totalWords = 0;
  let totalLines = 0;

  for (const source of Object.values(allSources)) {
    if (typeof source === "string") {
      // Count English words (simple regex for words containing a-zA-Z)
      const words = source.match(/[a-zA-Z]+/g) || [];
      totalWords += words.length;

      // Count lines (excluding empty lines)
      totalLines += source.split("\n").filter((line) => line.trim() !== "").length;
    }
  }

  const componentLibrary = builtinComponentLibrary;

  if (!componentLibrary.length) {
    throw new Error("❌ Component library is empty, please check the component library exists.");
  }

  const componentLibraryData = {
    hash: "mock-hash",
    componentLibrary,
  };

  return {
    datasourcesList: sourceFiles,
    datasources: allSources,
    componentList: componentFiles,
    moreContentsComponentList: moreContentsComponentFiles,
    componentLibrary,
    componentLibraryData,
    content,
    originalWebsiteStructure,
    files,
    modifiedFiles,
    totalWords,
    totalLines,
    mediaFiles,
  };
}

loadSources.input_schema = {
  type: "object",
  properties: {
    sources: {
      type: "array",
      items: { type: "string" },
      description: "Array of paths to the sources files",
    },
    sourcesPath: {
      anyOf: [{ type: "string" }, { type: "array", items: { type: "string" } }],
      description: "Directory or directories to recursively read files from",
    },
    includePatterns: {
      anyOf: [{ type: "string" }, { type: "array", items: { type: "string" } }],
      description: "Glob patterns to filter files by path or filename. If not set, include all.",
    },
    excludePatterns: {
      anyOf: [{ type: "string" }, { type: "array", items: { type: "string" } }],
      description: "Glob patterns to exclude files by path or filename. If not set, exclude none.",
    },
    useDefaultPatterns: {
      type: "boolean",
      description: "Whether to use default include/exclude patterns. Defaults to true.",
    },
    pagePath: {
      type: "string",
      description: "The page path to load content for",
    },
    projectId: {
      type: "string",
      description: "The project ID for projectId-flattenedPath format matching",
    },
    lastGitHead: {
      type: "string",
      description: "The git HEAD from last generation for change detection",
    },
    media: {
      minImageWidth: {
        type: "number",
        description: "Minimum image width in pixels to include",
      },
    },
  },
  required: [],
};

loadSources.output_schema = {
  type: "object",
  properties: {
    datasources: {
      type: "string",
    },
    datasourcesList: {
      type: "array",
      items: {
        type: "object",
        properties: {
          sourceId: { type: "string" },
          content: { type: "string" },
        },
      },
    },
    componentList: {
      type: "array",
      items: {
        type: "object",
        properties: {
          sourceId: { type: "string" },
          content: { type: "object" },
        },
      },
      description: "Array of simplified component definitions for AI",
    },
    moreContentsComponentList: {
      type: "array",
      items: {
        type: "object",
        properties: {
          sourceId: { type: "string" },
          content: { type: "object" },
        },
      },
      description: "Array of full component definitions for JS SDK",
    },
    builtinComponentLibrary: {
      type: ["array", "null"],
      description: "Parsed base component library configuration",
    },
    files: {
      type: "array",
      items: { type: "string" },
      description: "Array of file paths that were loaded",
    },
    modifiedFiles: {
      type: "array",
      items: { type: "string" },
      description: "Array of modified files since last generation",
    },
    mediaFiles: {
      type: "array",
      items: {
        type: "object",
        properties: {
          name: { type: "string" },
          path: { type: "string" },
          type: { type: "string" },
          mediaKitPath: { type: "string" },
          height: { type: "number" },
          width: { type: "number" },
          mimeType: { type: "string" },
        },
      },
    },
  },
};

loadSources.task_render_mode = "hide";<|MERGE_RESOLUTION|>--- conflicted
+++ resolved
@@ -13,34 +13,7 @@
   loadMediaFilesFromAssets,
 } from "../../utils/file-utils.mjs";
 import { propertiesToZodSchema, zodSchemaToJsonSchema } from "../../utils/generate-helper.mjs";
-<<<<<<< HEAD
-import { isGlobPattern } from "../../utils/utils.mjs";
-
-const getFileType = (filePath) => {
-  const ext = path.extname(filePath).toLowerCase();
-  const imageExts = [".jpg", ".jpeg", ".png", ".gif", ".bmp", ".webp", ".svg", ".heic", ".heif"];
-  const videoExts = [
-    ".mp4",
-    ".mpeg",
-    ".mpg",
-    ".mov",
-    ".avi",
-    ".flv",
-    ".mkv",
-    ".webm",
-    ".wmv",
-    ".m4v",
-    ".3gpp",
-  ];
-
-  if (imageExts.includes(ext)) return "image";
-  if (videoExts.includes(ext)) return "video";
-  if (ext === ".json") return "json";
-  return "media";
-};
-=======
 import { buildMediaItem } from "../../utils/media-utils.mjs";
->>>>>>> 13e5281c
 
 const formatComponentContent = ({ content, moreContents = false }) => {
   const component = parse(content);
